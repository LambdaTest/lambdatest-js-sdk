<<<<<<< HEAD
const { isSmartUIRunning, fetchDOMSerializer, postSnapshot, getSnapshotStatus } = require('./src/smartui');
const logger = require('./src/lib/logger'); 

module.exports = {
    logger,
    fetchDOMSerializer,
    postSnapshot,
    isSmartUIRunning,
    getSnapshotStatus
}
=======
const {
  isSmartUIRunning,
  fetchDOMSerializer,
  postSnapshot,
} = require("./src/smartui");
const logger = require("./src/lib/logger");
const { HtmlReporter, EnhancedHtmlReporter } = require("./src/insights/html-reporter");
const ApiUploader = require("./src/insights/api-uploader");
const { loggerInsights } = require("./src/insights/insights-logger");

// Helper function to enable verbose mode for all frameworks
function enableVerboseMode() {
  process.env.API_VERBOSE = "true";
  process.env.DEBUG_API_UPLOADER = "true";
  process.env.VERBOSE = "true";
  process.env.DEBUG_URL_TRACKER = "true";
  logger.info("Universal verbose mode enabled for all LambdaTest frameworks");
  logger.verboseMode = true;
  logger.info('Enhanced HTML reporter with Playwright-style UI is now the default');
}

// Helper function to run debug script programmatically
function runDebugScript(framework = "all") {
  const validFrameworks = ["appium", "playwright", "webdriverio", "all"];
  if (!validFrameworks.includes(framework)) {
    logger.error(
      `Invalid framework: ${framework}. Valid options: ${validFrameworks.join(
        ", "
      )}`
    );
    return false;
  }

  try {
    // Set the framework as command line argument for the debug script
    process.argv[2] = framework;
    require("./src/insights/debug-verbose");
    return true;
  } catch (error) {
    logger.error(`Error running debug script: ${error.message}`);
    return false;
  }
}

module.exports = {
  logger,
  loggerInsights,
  fetchDOMSerializer,
  postSnapshot,
  isSmartUIRunning,
  HtmlReporter,
  ApiUploader,
  EnhancedHtmlReporter,
  ReportCLI: require('./src/insights/report-cli'),
  enableVerboseMode,
  runDebugScript,
};
>>>>>>> 78629e90
<|MERGE_RESOLUTION|>--- conflicted
+++ resolved
@@ -1,15 +1,3 @@
-<<<<<<< HEAD
-const { isSmartUIRunning, fetchDOMSerializer, postSnapshot, getSnapshotStatus } = require('./src/smartui');
-const logger = require('./src/lib/logger'); 
-
-module.exports = {
-    logger,
-    fetchDOMSerializer,
-    postSnapshot,
-    isSmartUIRunning,
-    getSnapshotStatus
-}
-=======
 const {
   isSmartUIRunning,
   fetchDOMSerializer,
@@ -53,18 +41,20 @@
     return false;
   }
 }
+const { isSmartUIRunning, fetchDOMSerializer, postSnapshot, getSnapshotStatus } = require('./src/smartui');
+const logger = require('./src/lib/logger'); 
 
 module.exports = {
-  logger,
-  loggerInsights,
-  fetchDOMSerializer,
-  postSnapshot,
-  isSmartUIRunning,
-  HtmlReporter,
-  ApiUploader,
-  EnhancedHtmlReporter,
-  ReportCLI: require('./src/insights/report-cli'),
-  enableVerboseMode,
-  runDebugScript,
-};
->>>>>>> 78629e90
+    logger,
+    fetchDOMSerializer,
+    postSnapshot,
+    isSmartUIRunning,
+    getSnapshotStatus,
+    loggerInsights,
+    HtmlReporter,
+    ApiUploader,
+    EnhancedHtmlReporter,
+    ReportCLI: require('./src/insights/report-cli'),
+    enableVerboseMode,
+    runDebugScript,
+};